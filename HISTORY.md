<<<<<<< HEAD
## 0.4.0 (2009-??-??)

* Stopped raising context miss exceptions by default
* Added `Mustache.raise_on_context_miss` setting (defaults to false)
* Throw Mustache::ContextMiss when raise_on_context_miss is true and
  we encounter a miss.
=======
## 0.3.2 (2009-10-19)

* Bugfix: Partials in Sinatra were using the wrong path.
>>>>>>> ec691509

## 0.3.1 (2009-10-19)

* Added mustache.vim to contrib/ (Thanks Juvenn Woo!)
* Support string keys in contexts (not just symbol keys).
* Bugfix: # and / were not permitted in tag names. Now they are.
* Bugfix: Partials in Sinatra needed to know their extension and path
* Bugfix: Using the same boolean section twice was failing

## 0.3.0 (2009-10-14)

* Set Delimiter tags are now supported. See the README
* Improved error message when an enumerable section did not return all
  hashes.
* Added a shortcut: if a section's value is a single hash, treat is as
  a one element array whose value is the hash.
* Bugfix: String templates set at the class level were not compiled
* Added a class-level `compiled?` method for checking if a template
  has been compiled.
* Added an instance-level `compiled?` method.
* Cache template compilation in Sinatra

## 0.2.2 (2009-10-11)

* Improved documentation
* Fixed single line sections
* Broke preserved indentation (issue #2)

## 0.2.1 (2009-10-11)

* Mustache.underscore can now be called without an argument
* Settings now mostly live at the class level, excepting `template`
* Any setting changes causes the template to be recompiled<|MERGE_RESOLUTION|>--- conflicted
+++ resolved
@@ -1,15 +1,13 @@
-<<<<<<< HEAD
 ## 0.4.0 (2009-??-??)
 
 * Stopped raising context miss exceptions by default
 * Added `Mustache.raise_on_context_miss` setting (defaults to false)
 * Throw Mustache::ContextMiss when raise_on_context_miss is true and
   we encounter a miss.
-=======
+
 ## 0.3.2 (2009-10-19)
 
 * Bugfix: Partials in Sinatra were using the wrong path.
->>>>>>> ec691509
 
 ## 0.3.1 (2009-10-19)
 
